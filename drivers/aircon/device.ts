--- conflicted
+++ resolved
@@ -12,14 +12,10 @@
 
   id: string = this.getData().id;
   driver: MyDriver = this.driver as MyDriver;
-<<<<<<< HEAD
   fetchTimer: NodeJS.Timer|null = null; 
   deferTimer: NodeJS.Timer|null = null;
   deferredValues: {[x:string]:any} = {};
-=======
-  timer: NodeJS.Timer|null = null; 
   alwaysOn: boolean = false;
->>>>>>> ba8924ba
 
   async setCap<T>(name:string, value:T) {
     // Try adding the capability if it does not exist
@@ -236,12 +232,9 @@
         throw e;
     }
 
-<<<<<<< HEAD
     this.initActionCards();
-=======
     // TO BE DEPRECATED: Do not initialize action cards from the device (since devices::onInit is called for every device) but from drivers::onInit
     await this.initActionCards();
->>>>>>> ba8924ba
 
     const settings = this.getSettings();
     this.alwaysOn = settings.alwayson;
@@ -289,15 +282,11 @@
    * onDeleted is called when the user deleted the device.
    */
   async onDeleted() {
-<<<<<<< HEAD
     if (this.fetchTimer)
-      clearInterval(this.fetchTimer);
-    this.log('Device has been deleted');
-=======
-    if (this.timer)
-      this.homey.clearInterval(this.timer);
+      this.homey.clearInterval(this.fetchTimer);
+    if (this.deferTimer)
+      this.homey.clearInterval(this.deferTimer);
     this.log("Device '"+this.id+"' has been deleted");
->>>>>>> ba8924ba
   }
 
 }
