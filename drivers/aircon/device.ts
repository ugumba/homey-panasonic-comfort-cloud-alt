--- conflicted
+++ resolved
@@ -12,12 +12,8 @@
 
   id: string = this.getData().id;
   driver: MyDriver = this.driver as MyDriver;
-<<<<<<< HEAD
-  timer: NodeJS.Timer|null = null;
-=======
   timer: NodeJS.Timer|null = null; 
   alwaysOn: boolean = false;
->>>>>>> 85f941a3
 
   async setCap<T>(name:string, value:T) {
     // Try adding the capability if it does not exist
