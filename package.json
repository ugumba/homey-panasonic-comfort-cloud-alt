{
  "name": "net.schmidt-cisternas.pcc-alt",
<<<<<<< HEAD
  "version": "1.1.3",
=======
  "version": "1.1.13",
>>>>>>> ba8924ba
  "main": "app.ts",
  "scripts": {
    "build": "tsc",
    "lint": "eslint --ext .js,.ts --ignore-path .gitignore ."
  },
  "devDependencies": {
    "@tsconfig/node12": "^1.0.11",
    "@types/homey": "npm:homey-apps-sdk-v3-types@^0.3.3",
    "@types/node": "^18.11.18",
    "eslint": "^7.32.0",
    "eslint-config-athom": "^3.1.1",
    "typescript": "^4.9.4"
  },
  "dependencies": {
    "async-mutex": "^0.5.0",
    "node-fetch": "^2.6.1",
    "panasonic-comfort-cloud-client": "2.0.3"
  }
}<|MERGE_RESOLUTION|>--- conflicted
+++ resolved
@@ -1,10 +1,6 @@
 {
   "name": "net.schmidt-cisternas.pcc-alt",
-<<<<<<< HEAD
-  "version": "1.1.3",
-=======
-  "version": "1.1.13",
->>>>>>> ba8924ba
+  "version": "1.1.14",
   "main": "app.ts",
   "scripts": {
     "build": "tsc",
