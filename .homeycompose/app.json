{
  "id": "net.schmidt-cisternas.pcc-alt",
<<<<<<< HEAD
  "version": "1.1.3",
=======
  "version": "1.1.13",
>>>>>>> ba8924ba
  "compatibility": ">=5.0.0",
  "sdk": 3,
  "platforms": [
    "local"
  ],
  "name": {
    "en": "Panasonic Comfort Cloud Alternative"
  },
  "description": {
    "en": "Supports some Panasonic AC devices."
  },
  "category": [
    "climate"
  ],
  "permissions": [],
  "images": {
    "small": "/assets/images/small.png",
    "large": "/assets/images/large.png",
    "xlarge": "/assets/images/xlarge.png"
  },
  "author": {
    "name": "Robert Schmidt",
    "email": "robert@schmidt-cisternas.net"
  },
  "contributors": {
    "developers": []
  },
  "source": "https://github.com/ugumba/homey-panasonic-comfort-cloud-alt",
  "bugs": {
    "url": "https://github.com/ugumba/homey-panasonic-comfort-cloud-alt/issues"
  }
}<|MERGE_RESOLUTION|>--- conflicted
+++ resolved
@@ -1,10 +1,6 @@
 {
   "id": "net.schmidt-cisternas.pcc-alt",
-<<<<<<< HEAD
-  "version": "1.1.3",
-=======
-  "version": "1.1.13",
->>>>>>> ba8924ba
+  "version": "1.1.14",
   "compatibility": ">=5.0.0",
   "sdk": 3,
   "platforms": [
